#[macro_use] extern crate log;
use color_eyre::{Report, Result};
use futures::StreamExt;
use k8s_openapi::{
    api::core::v1::ConfigMap,
    apimachinery::pkg::apis::meta::v1::{ObjectMeta, OwnerReference},
};
use kube::{
    api::{ListParams, Patch, PatchParams, Resource},
    Api, Client, CustomResource,
};
use kube_runtime::controller::{Context, Controller, ReconcilerAction};
use schemars::JsonSchema;
use serde::{Deserialize, Serialize};
use snafu::{Backtrace, OptionExt, ResultExt, Snafu};
use std::{collections::BTreeMap, io::BufRead};
use tokio::time::Duration;

#[derive(Debug, Snafu)]
enum Error {
    #[snafu(display("Failed to create ConfigMap: {}", source))]
    ConfigMapCreationFailed {
        source: kube::Error,
        backtrace: Backtrace,
    },
    MissingObjectKey {
        name: &'static str,
        backtrace: Backtrace,
    },
}

#[derive(CustomResource, Debug, Clone, Deserialize, Serialize, JsonSchema)]
#[kube(group = "nullable.se", version = "v1", kind = "ConfigMapGenerator")]
#[kube(shortname = "cmg", namespaced)]
struct ConfigMapGeneratorSpec {
    content: String,
}

fn object_to_owner_reference<K: Resource<DynamicType = ()>>(
    meta: ObjectMeta,
) -> Result<OwnerReference, Error> {
    Ok(OwnerReference {
        api_version: K::api_version(&()).to_string(),
        kind: K::kind(&()).to_string(),
        name: meta.name.context(MissingObjectKey {
            name: ".metadata.name",
        })?,
        uid: meta.uid.context(MissingObjectKey {
            name: ".metadata.uid",
        })?,
        ..OwnerReference::default()
    })
}

/// Controller triggers this whenever our main object or our children changed
async fn reconcile(generator: ConfigMapGenerator, ctx: Context<Data>) -> Result<ReconcilerAction, Error> {
    log::info!("working hard");
    tokio::time::sleep(Duration::from_secs(2)).await;
    log::info!("hard work is done!");

    let client = ctx.get_ref().client.clone();

    let mut contents = BTreeMap::new();
    contents.insert("content".to_string(), generator.spec.content);
    let cm = ConfigMap {
        metadata: ObjectMeta {
            name: generator.metadata.name.clone(),
            owner_references: vec![OwnerReference {
                controller: Some(true),
                ..object_to_owner_reference::<ConfigMapGenerator>(generator.metadata.clone())?
            }],
            ..ObjectMeta::default()
        },
        data: contents,
        ..Default::default()
    };
    let cm_api = Api::<ConfigMap>::namespaced(
        client.clone(),
        generator.metadata.namespace.as_ref().context(MissingObjectKey {
            name: ".metadata.namespace",
        })?,
    );
    cm_api
        .patch(
            cm.metadata.name.as_ref().context(MissingObjectKey {
                name: ".metadata.name",
            })?,
            &PatchParams::apply("configmapgenerator.kube-rt.nullable.se"),
            &Patch::Apply(&cm),
        )
        .await
        .context(ConfigMapCreationFailed)?;
    Ok(ReconcilerAction {
        requeue_after: Some(Duration::from_secs(300)),
    })
}

/// The controller triggers this on reconcile errors
fn error_policy(_error: &Error, _ctx: Context<Data>) -> ReconcilerAction {
    ReconcilerAction {
        requeue_after: Some(Duration::from_secs(1)),
    }
}

// Data we want access to in error/reconcile calls
struct Data {
    client: Client,
}

#[tokio::main]
async fn main() -> Result<()> {
    std::env::set_var("RUST_LOG", "info,kube-runtime=debug,kube=debug");
    env_logger::init();
    let client = Client::try_default().await?;

    let cmgs = Api::<ConfigMapGenerator>::all(client.clone());
    let cms = Api::<ConfigMap>::all(client.clone());

    log::info!("starting configmapgen-controller");
    log::info!("press <enter> to force a reconciliation of all objects");

    let (mut reload_tx, reload_rx) = futures::channel::mpsc::channel(0);
    // Using a regular background thread since tokio::io::stdin() doesn't allow aborting reads,
    // and its worker prevents the Tokio runtime from shutting down.
    std::thread::spawn(move || {
        for _ in std::io::BufReader::new(std::io::stdin()).lines() {
            let _ = reload_tx.try_send(());
        }
    });

    Controller::new(cmgs, ListParams::default())
<<<<<<< HEAD
        .owns(cms, ListParams::default())
        .reconcile_all_on(reload_rx.map(|_| ()))
        .shutdown_on_signal()
=======
        .owns(cms, (), ListParams::default())
>>>>>>> f1b1ced4
        .run(reconcile, error_policy, Context::new(Data { client }))
        .for_each(|res| async move {
            match res {
                Ok(o) => info!("reconciled {:?}", o),
                Err(e) => warn!("reconcile failed: {}", Report::from(e)),
            }
        })
        .await;
    log::info!("controller terminated");
    Ok(())
}<|MERGE_RESOLUTION|>--- conflicted
+++ resolved
@@ -129,13 +129,9 @@
     });
 
     Controller::new(cmgs, ListParams::default())
-<<<<<<< HEAD
-        .owns(cms, ListParams::default())
+        .owns(cms, (), ListParams::default())
         .reconcile_all_on(reload_rx.map(|_| ()))
         .shutdown_on_signal()
-=======
-        .owns(cms, (), ListParams::default())
->>>>>>> f1b1ced4
         .run(reconcile, error_policy, Context::new(Data { client }))
         .for_each(|res| async move {
             match res {
